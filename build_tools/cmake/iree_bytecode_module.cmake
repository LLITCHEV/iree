--- conflicted
+++ resolved
@@ -71,13 +71,9 @@
   add_custom_command(
     OUTPUT "${_RULE_NAME}.module"
     COMMAND ${_TRANSLATE_TOOL_EXECUTABLE} ${_ARGS}
-<<<<<<< HEAD
-    DEPENDS ${_TRANSLATE_TOOL_EXECUTABLE}
-=======
     # Changes to either the translation tool or the input source should
     # trigger rebuilding.
-    DEPENDS ${_TRANSLATE_TOOL} ${_RULE_SRC}
->>>>>>> 657823d0
+    DEPENDS ${_TRANSLATE_TOOL_EXECUTABLE} ${_RULE_SRC}
   )
 
   if(_RULE_TESTONLY)
